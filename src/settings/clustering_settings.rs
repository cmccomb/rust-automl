--- conflicted
+++ resolved
@@ -107,17 +107,6 @@
         self.verbose = verbose;
         self
     }
-<<<<<<< HEAD
-}
-
-impl Display for ClusteringAlgorithmName {
-    fn fmt(&self, f: &mut Formatter<'_>) -> std::fmt::Result {
-        match self {
-            Self::KMeans => write!(f, "KMeans"),
-            Self::Agglomerative => write!(f, "Agglomerative"),
-            Self::DBSCAN => write!(f, "DBSCAN"),
-        }
-=======
 
     /// Retrieve the configured clustering algorithms
     #[must_use]
@@ -130,6 +119,15 @@
             ];
         }
         self.algorithms.clone()
->>>>>>> a5b7c986
+    }
+}
+
+impl Display for ClusteringAlgorithmName {
+    fn fmt(&self, f: &mut Formatter<'_>) -> std::fmt::Result {
+        match self {
+            Self::KMeans => write!(f, "KMeans"),
+            Self::Agglomerative => write!(f, "Agglomerative"),
+            Self::DBSCAN => write!(f, "DBSCAN"),
+        }
     }
 }