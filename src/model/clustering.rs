--- conflicted
+++ resolved
@@ -48,16 +48,6 @@
 
     /// Train the model using every configured algorithm.
     pub fn train(&mut self) {
-<<<<<<< HEAD
-        self.metrics = None;
-        let alg = match self.settings.algorithm {
-            ClusteringAlgorithmName::KMeans => ClusteringAlgorithm::default_kmeans(),
-            ClusteringAlgorithmName::Agglomerative => ClusteringAlgorithm::default_agglomerative(),
-            ClusteringAlgorithmName::DBSCAN => ClusteringAlgorithm::default_dbscan(),
-        };
-        let fitted = alg.fit(&self.x_train, &self.settings);
-        self.algorithm = Some(fitted);
-=======
         self.trained_algorithms.clear();
 
         for algorithm_name in self.settings.selected_algorithms() {
@@ -75,7 +65,6 @@
             .iter()
             .map(|entry| entry.algorithm_name)
             .collect()
->>>>>>> a5b7c986
     }
 
     /// Predict cluster assignments for new data using the first trained algorithm.
@@ -148,12 +137,6 @@
             Cell::new("V-Measure").add_attribute(Attribute::Bold),
         ]);
 
-<<<<<<< HEAD
-        let algorithm = match &self.algorithm {
-            Some(alg) => alg.to_string(),
-            None => format!("{} (untrained)", self.settings.algorithm),
-        };
-=======
         if self.trained_algorithms.is_empty() {
             table.add_row(vec![
                 "Untrained".to_string(),
@@ -170,7 +153,6 @@
         write!(f, "{table}")
     }
 }
->>>>>>> a5b7c986
 
 /// Trained clustering algorithm with optional metrics.
 struct TrainedClusteringAlgorithm<INPUT, CLUSTER, InputArray, ClusterArray>
