--- conflicted
+++ resolved
@@ -148,7 +148,6 @@
                         settings
                             .logistic_regression_settings
                             .as_ref()
-<<<<<<< HEAD
                             .unwrap()
                             .solver
                             .clone(),
@@ -171,19 +170,6 @@
                         },
                     },
                 )?,
-=======
-                            .ok_or_else(|| {
-                                Failed::because(
-                                    FailedError::ParametersError,
-                                    "logistic regression settings not provided",
-                                )
-                            })?;
-                    LogisticRegressionParameters {
-                        solver: lr_settings.solver.clone(),
-                        alpha: INPUT::from(lr_settings.alpha).unwrap(),
-                    }
-                })?,
->>>>>>> 52fba6b0
             ),
         })
     }
@@ -256,7 +242,6 @@
             Self::LogisticRegression(_) => Self::cross_validate_with(
                 self,
                 smartcore::linear::logistic_regression::LogisticRegression::new(),
-<<<<<<< HEAD
                 LogisticRegressionParameters {
                     solver: settings
                         .logistic_regression_settings
@@ -281,23 +266,6 @@
                         }
                         alpha
                     },
-=======
-                {
-                    let lr_settings =
-                        settings
-                            .logistic_regression_settings
-                            .as_ref()
-                            .ok_or_else(|| {
-                                Failed::because(
-                                    FailedError::ParametersError,
-                                    "logistic regression settings not provided",
-                                )
-                            })?;
-                    LogisticRegressionParameters {
-                        solver: lr_settings.solver.clone(),
-                        alpha: INPUT::from(lr_settings.alpha).unwrap(),
-                    }
->>>>>>> 52fba6b0
                 },
                 x,
                 y,
