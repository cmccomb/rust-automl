#[path = "fixtures/clustering_data.rs"]
mod clustering_data;

use automl::{
    ClusteringModel, ModelError,
    metrics::ClusterMetrics,
    settings::{ClusteringAlgorithmName, ClusteringSettings},
};
use clustering_data::clustering_testing_data;
use smartcore::linalg::basic::matrix::DenseMatrix;

#[test]
fn kmeans_clustering_runs() {
    let x = clustering_testing_data();
    let mut model = ClusteringModel::new(x.clone(), ClusteringSettings::default().with_k(2));
    model.train();
    let labels: Vec<u8> = model.predict(&x).unwrap();
    assert_eq!(labels.len(), 4);
}

#[test]
fn agglomerative_clustering_runs() {
    let x = clustering_testing_data();
    let settings = ClusteringSettings::default()
        .with_k(2)
        .with_algorithm(ClusteringAlgorithmName::Agglomerative);
    let mut model = ClusteringModel::new(x.clone(), settings);
    model.train();
    let labels: Vec<u8> = model.predict(&x).unwrap();
    assert_eq!(labels.len(), 4);
}

#[test]
fn dbscan_clustering_runs() {
    let x = clustering_testing_data();
    let settings = ClusteringSettings::default()
        .with_algorithm(ClusteringAlgorithmName::DBSCAN)
        .with_min_samples(2);
    let mut model = ClusteringModel::new(x.clone(), settings);
    model.train();
    let labels: Vec<u8> = model.predict(&x).unwrap();
    assert_eq!(labels.len(), 4);
}

#[test]
fn clustering_metrics_compute() {
    let x = clustering_testing_data();
    let mut model = ClusteringModel::new(x.clone(), ClusteringSettings::default().with_k(2));
    model.train();
    let predicted: Vec<u8> = model.predict(&x).unwrap();
    let truth = vec![1_u8, 1, 2, 2];
    let mut scores = ClusterMetrics::<u8>::hcv_score();
    scores.compute(&truth, &predicted);
    assert!((scores.homogeneity().unwrap() - 1.0).abs() < 1e-12);
    assert!((scores.completeness().unwrap() - 1.0).abs() < 1e-12);
    assert!((scores.v_measure().unwrap() - 1.0).abs() < 1e-12);
}

#[test]
<<<<<<< HEAD
fn clustering_model_display_shows_metrics() {
    // Arrange
    let x = clustering_testing_data();
    let mut model: ClusteringModel<f64, u8, DenseMatrix<f64>, Vec<u8>> =
        ClusteringModel::new(x.clone(), ClusteringSettings::default().with_k(2));
    model.train();
    let truth = vec![1_u8, 1, 2, 2];
    model.evaluate(&truth);

    // Act
    let output = format!("{model}");

    // Assert
    assert!(output.contains("KMeans"));
    assert!(output.contains("V-Measure"));
    assert!(output.contains("1.00"));
=======
fn predict_without_training_returns_error() {
    let x = clustering_testing_data();
    let model: ClusteringModel<f64, u8, automl::DenseMatrix<f64>, Vec<u8>> =
        ClusteringModel::new(x.clone(), ClusteringSettings::default().with_k(2));
    let err = model.predict(&x).unwrap_err();
    assert!(matches!(err, ModelError::NotTrained));
>>>>>>> f439abf2
}<|MERGE_RESOLUTION|>--- conflicted
+++ resolved
@@ -57,7 +57,6 @@
 }
 
 #[test]
-<<<<<<< HEAD
 fn clustering_model_display_shows_metrics() {
     // Arrange
     let x = clustering_testing_data();
@@ -74,12 +73,13 @@
     assert!(output.contains("KMeans"));
     assert!(output.contains("V-Measure"));
     assert!(output.contains("1.00"));
-=======
+}
+
+#[test]
 fn predict_without_training_returns_error() {
     let x = clustering_testing_data();
     let model: ClusteringModel<f64, u8, automl::DenseMatrix<f64>, Vec<u8>> =
         ClusteringModel::new(x.clone(), ClusteringSettings::default().with_k(2));
     let err = model.predict(&x).unwrap_err();
     assert!(matches!(err, ModelError::NotTrained));
->>>>>>> f439abf2
 }